--- conflicted
+++ resolved
@@ -6,13 +6,7 @@
   const scheduler = createScheduler(robot)
 
   // Unmark stale issues if a user comments
-<<<<<<< HEAD
-  robot.on(['issue_comment', 'issues', 'pull_request', 'pull_request_review', 'pull_request_review_comment'], unmark)
-  robot.on('schedule.repository', markAndSweep)
-
-  async function unmark (context) {
-=======
-  events = [
+  const events = [
     'issue_comment',
     'issues',
     'pull_request',
@@ -20,11 +14,10 @@
     'pull_request_review_comment'
   ]
 
-  robot.on(events, unmark);
-  robot.on('schedule.repository', markAndSweep);
+  robot.on(events, unmark)
+  robot.on('schedule.repository', markAndSweep)
 
-  async function unmark(context) {
->>>>>>> 18b83d72
+  async function unmark (context) {
     if (!context.isBot) {
       const stale = await forRepository(context)
       let issue = context.payload.issue || context.payload.pull_request
@@ -50,21 +43,11 @@
     }
   }
 
-<<<<<<< HEAD
   async function forRepository (context) {
-    let config
-
-    try {
-      config = await context.config('stale.yml')
-    } catch (err) {
-      scheduler.stop(context.payload.repository)
-=======
-  async function forRepository(context) {
-    let config = await context.config('stale.yml');
+    let config = await context.config('stale.yml')
 
     if (!config) {
-      scheduler.stop(context.payload.repository);
->>>>>>> 18b83d72
+      scheduler.stop(context.payload.repository)
       // Don't actually perform for repository without a config
       config = {perform: false}
     }
