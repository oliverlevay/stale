const schema = require('./schema')
const maxActionsPerRun = 30

module.exports = class Stale {
  constructor (github, { owner, repo, logger = console, ...config }) {
    this.github = github
    this.logger = logger
    this.remainingActions = 0

    const { error, value } = schema.validate(config)

    this.config = value
    if (error) {
      // Report errors to sentry
      logger.warn({ err: new Error(error), owner, repo }, 'Invalid config')
    }

    Object.assign(this.config, { owner, repo })
  }

  async markAndSweep (type) {
    const { only } = this.config
    if (only && only !== type) {
      return
    }
    if (!this.getConfigValue(type, 'perform')) {
      return
    }

    this.logger.info(this.config, `starting mark and sweep of ${type}`)

    const limitPerRun = this.getConfigValue(type, 'limitPerRun') || maxActionsPerRun
    this.remainingActions = Math.min(limitPerRun, maxActionsPerRun)

<<<<<<< HEAD
    this.mark();
    this.sweep();
  }

  mark() {
    const staleDays = this.config.days || this.config.daysUntilStale;

    var markedIssues = new Set()

    this.getStaleIssuesSearches(staleDays).forEach(search =>
      this.github.paginate(search, res => {
        res.data.items.filter(issue => !issue.locked)
                  .filter(issue => !markedIssues.includes(issue))
                  .forEach(issue => this.markIssue(issue))
                  .forEach(issue => markedIssues.add(issue));
      })
    );
  }

  sweep() {
    const closeDays = this.config.days || this.config.daysUntilClose;

    this.github.paginate(this.getClosableIssuesSearch(), res => {
      res.data.items.filter(issue => !issue.locked)
                .forEach(issue => this.close(issue));
    });
  }

  getStaleIssuesSearches(staleDays) {
    const onlyLabels = this.config.onlyLabels;

    if (onlyLabels.length == 0) {
      const labels = [this.config.staleLabel].concat(this.config.exemptLabels);
      const query = labels.map(label => `-label:"${label}"`).join(' ');
      return [this.search(staleDays, query)];
    } else {
      return onlyLabels.map(label => this.getStaleIssuesSearch(staleDays, label));
    }
  }

  getStaleIssuesSearch(staleDays, label) {
    const query = `label:"${label}" -label:"${this.config.staleLabel}"`;
    return this.search(staleDays, query);
  }

  getClosableIssuesSearch(closeDays) {
    const query = `label:$"{this.config.staleLabel}"`;
    return this.search(closeDays, query);
=======
    await this.ensureStaleLabelExists(type)

    const staleItems = (await this.getStale(type)).data.items

    await Promise.all(staleItems.filter(issue => !issue.locked).map(issue => {
      return this.mark(type, issue)
    }))

    const { owner, repo } = this.config
    const daysUntilClose = this.getConfigValue(type, 'daysUntilClose')

    if (daysUntilClose) {
      this.logger.trace({ owner, repo }, 'Configured to close stale issues')
      const closableItems = (await this.getClosable(type)).data.items

      await Promise.all(closableItems.filter(issue => !issue.locked).map(issue => {
        this.close(type, issue)
      }))
    } else {
      this.logger.trace({ owner, repo }, 'Configured to leave stale issues open')
    }
  }

  getStale (type) {
    const staleLabel = this.getConfigValue(type, 'staleLabel')
    const exemptLabels = this.getConfigValue(type, 'exemptLabels')
    const exemptProjects = this.getConfigValue(type, 'exemptProjects')
    const exemptMilestones = this.getConfigValue(type, 'exemptMilestones')
    const labels = [staleLabel].concat(exemptLabels)
    const queryParts = labels.map(label => `-label:"${label}"`)
    queryParts.push(Stale.getQueryTypeRestriction(type))

    queryParts.push(exemptProjects ? 'no:project' : '')
    queryParts.push(exemptMilestones ? 'no:milestone' : '')

    const query = queryParts.join(' ')
    const days = this.getConfigValue(type, 'days') || this.getConfigValue(type, 'daysUntilStale')
    return this.search(type, days, query)
  }

  getClosable (type) {
    const staleLabel = this.getConfigValue(type, 'staleLabel')
    const queryTypeRestriction = Stale.getQueryTypeRestriction(type)
    const query = `label:"${staleLabel}" ${queryTypeRestriction}`
    const days = this.getConfigValue(type, 'days') || this.getConfigValue(type, 'daysUntilClose')
    return this.search(type, days, query)
>>>>>>> e285e96f
  }

  static getQueryTypeRestriction (type) {
    if (type === 'pulls') {
      return 'is:pr'
    } else if (type === 'issues') {
      return 'is:issue'
    }
    throw new Error(`Unknown type: ${type}. Valid types are 'pulls' and 'issues'`)
  }

  search (type, days, query) {
    const { owner, repo } = this.config
    const timestamp = this.since(days).toISOString().replace(/\.\d{3}\w$/, '')

    query = `repo:${owner}/${repo} is:open updated:<${timestamp} ${query}`

    const params = { q: query, sort: 'updated', order: 'desc', per_page: maxActionsPerRun }

    this.logger.info(params, 'searching %s/%s for stale issues', owner, repo)
    return this.github.search.issues(params)
  }

<<<<<<< HEAD
  markIssue(issue) {
    const {owner, repo, staleLabel, markComment, perform} = this.config;
    const number = issue.number;
=======
  async mark (type, issue) {
    if (this.remainingActions === 0) {
      return
    }
    this.remainingActions--

    const { owner, repo } = this.config
    const perform = this.getConfigValue(type, 'perform')
    const staleLabel = this.getConfigValue(type, 'staleLabel')
    const markComment = this.getConfigValue(type, 'markComment')
    const number = issue.number
>>>>>>> e285e96f

    if (perform) {
      this.logger.info('%s/%s#%d is being marked', owner, repo, number)
      if (markComment) {
        await this.github.issues.createComment({ owner, repo, number, body: markComment })
      }
      return this.github.issues.addLabels({ owner, repo, number, labels: [staleLabel] })
    } else {
      this.logger.info('%s/%s#%d would have been marked (dry-run)', owner, repo, number)
    }
  }

  async close (type, issue) {
    if (this.remainingActions === 0) {
      return
    }
    this.remainingActions--

    const { owner, repo } = this.config
    const perform = this.getConfigValue(type, 'perform')
    const closeComment = this.getConfigValue(type, 'closeComment')
    const number = issue.number

    if (perform) {
      this.logger.info('%s/%s#%d is being closed', owner, repo, number)
      if (closeComment) {
        await this.github.issues.createComment({ owner, repo, number, body: closeComment })
      }
      return this.github.issues.edit({ owner, repo, number, state: 'closed' })
    } else {
      this.logger.info('%s/%s#%d would have been closed (dry-run)', owner, repo, number)
    }
  }

<<<<<<< HEAD
  unmarkIssue(issue) {
    const {owner, repo, perform, staleLabel, unmarkComment} = this.config;
    const number = issue.number;
=======
  async unmark (type, issue) {
    const { owner, repo } = this.config
    const perform = this.getConfigValue(type, 'perform')
    const staleLabel = this.getConfigValue(type, 'staleLabel')
    const unmarkComment = this.getConfigValue(type, 'unmarkComment')
    const number = issue.number
>>>>>>> e285e96f

    if (perform) {
      this.logger.info('%s/%s#%d is being unmarked', owner, repo, number)

      if (unmarkComment) {
        await this.github.issues.createComment({ owner, repo, number, body: unmarkComment })
      }

      return this.github.issues.removeLabel({ owner, repo, number, name: staleLabel }).catch((err) => {
        // ignore if it's a 404 because then the label was already removed
        if (err.code !== 404) {
          throw err
        }
      })
    } else {
      this.logger.info('%s/%s#%d would have been unmarked (dry-run)', owner, repo, number)
    }
  }

  // Returns true if at least one exempt label is present.
  hasExemptLabel (type, issue) {
    const exemptLabels = this.getConfigValue(type, 'exemptLabels')
    return issue.labels.some(label => exemptLabels.includes(label.name))
  }

  hasStaleLabel (type, issue) {
    const staleLabel = this.getConfigValue(type, 'staleLabel')
    return issue.labels.map(label => label.name).includes(staleLabel)
  }

  // returns a type-specific config value if it exists, otherwise returns the top-level value.
  getConfigValue (type, key) {
    if (this.config[type] && typeof this.config[type][key] !== 'undefined') {
      return this.config[type][key]
    }
    return this.config[key]
  }

  async ensureStaleLabelExists (type) {
    const { owner, repo } = this.config
    const staleLabel = this.getConfigValue(type, 'staleLabel')

    return this.github.issues.getLabel({ owner, repo, name: staleLabel }).catch(() => {
      return this.github.issues.createLabel({ owner, repo, name: staleLabel, color: 'ffffff' })
    })
  }

  since (days) {
    const ttl = days * 24 * 60 * 60 * 1000
    let date = new Date(new Date() - ttl)

    // GitHub won't allow it
    if (date < new Date(0)) {
      date = new Date(0)
    }
    return date
  }
}<|MERGE_RESOLUTION|>--- conflicted
+++ resolved
@@ -32,64 +32,21 @@
     const limitPerRun = this.getConfigValue(type, 'limitPerRun') || maxActionsPerRun
     this.remainingActions = Math.min(limitPerRun, maxActionsPerRun)
 
-<<<<<<< HEAD
-    this.mark();
-    this.sweep();
-  }
-
-  mark() {
-    const staleDays = this.config.days || this.config.daysUntilStale;
-
-    var markedIssues = new Set()
-
-    this.getStaleIssuesSearches(staleDays).forEach(search =>
-      this.github.paginate(search, res => {
-        res.data.items.filter(issue => !issue.locked)
-                  .filter(issue => !markedIssues.includes(issue))
-                  .forEach(issue => this.markIssue(issue))
-                  .forEach(issue => markedIssues.add(issue));
-      })
-    );
-  }
-
-  sweep() {
-    const closeDays = this.config.days || this.config.daysUntilClose;
-
-    this.github.paginate(this.getClosableIssuesSearch(), res => {
-      res.data.items.filter(issue => !issue.locked)
-                .forEach(issue => this.close(issue));
-    });
-  }
-
-  getStaleIssuesSearches(staleDays) {
-    const onlyLabels = this.config.onlyLabels;
-
-    if (onlyLabels.length == 0) {
-      const labels = [this.config.staleLabel].concat(this.config.exemptLabels);
-      const query = labels.map(label => `-label:"${label}"`).join(' ');
-      return [this.search(staleDays, query)];
-    } else {
-      return onlyLabels.map(label => this.getStaleIssuesSearch(staleDays, label));
-    }
-  }
-
-  getStaleIssuesSearch(staleDays, label) {
-    const query = `label:"${label}" -label:"${this.config.staleLabel}"`;
-    return this.search(staleDays, query);
-  }
-
-  getClosableIssuesSearch(closeDays) {
-    const query = `label:$"{this.config.staleLabel}"`;
-    return this.search(closeDays, query);
-=======
+    await this.mark(type)
+    await this.sweep(type)
+  }
+
+  async mark (type) {
     await this.ensureStaleLabelExists(type)
 
     const staleItems = (await this.getStale(type)).data.items
 
     await Promise.all(staleItems.filter(issue => !issue.locked).map(issue => {
-      return this.mark(type, issue)
+      return this.markIssue(type, issue)
     }))
-
+  }
+
+  async sweep (type) {
     const { owner, repo } = this.config
     const daysUntilClose = this.getConfigValue(type, 'daysUntilClose')
 
@@ -106,12 +63,14 @@
   }
 
   getStale (type) {
+    const onlyLabels = this.getConfigValue(type, 'onlyLabels')
     const staleLabel = this.getConfigValue(type, 'staleLabel')
     const exemptLabels = this.getConfigValue(type, 'exemptLabels')
     const exemptProjects = this.getConfigValue(type, 'exemptProjects')
     const exemptMilestones = this.getConfigValue(type, 'exemptMilestones')
     const labels = [staleLabel].concat(exemptLabels)
     const queryParts = labels.map(label => `-label:"${label}"`)
+    queryParts.concat(onlyLabels.map(label => `label:"${label}"`))
     queryParts.push(Stale.getQueryTypeRestriction(type))
 
     queryParts.push(exemptProjects ? 'no:project' : '')
@@ -128,7 +87,6 @@
     const query = `label:"${staleLabel}" ${queryTypeRestriction}`
     const days = this.getConfigValue(type, 'days') || this.getConfigValue(type, 'daysUntilClose')
     return this.search(type, days, query)
->>>>>>> e285e96f
   }
 
   static getQueryTypeRestriction (type) {
@@ -152,12 +110,7 @@
     return this.github.search.issues(params)
   }
 
-<<<<<<< HEAD
-  markIssue(issue) {
-    const {owner, repo, staleLabel, markComment, perform} = this.config;
-    const number = issue.number;
-=======
-  async mark (type, issue) {
+  async markIssue (type, issue) {
     if (this.remainingActions === 0) {
       return
     }
@@ -168,7 +121,6 @@
     const staleLabel = this.getConfigValue(type, 'staleLabel')
     const markComment = this.getConfigValue(type, 'markComment')
     const number = issue.number
->>>>>>> e285e96f
 
     if (perform) {
       this.logger.info('%s/%s#%d is being marked', owner, repo, number)
@@ -203,18 +155,12 @@
     }
   }
 
-<<<<<<< HEAD
-  unmarkIssue(issue) {
-    const {owner, repo, perform, staleLabel, unmarkComment} = this.config;
-    const number = issue.number;
-=======
-  async unmark (type, issue) {
+  async unmarkIssue (type, issue) {
     const { owner, repo } = this.config
     const perform = this.getConfigValue(type, 'perform')
     const staleLabel = this.getConfigValue(type, 'staleLabel')
     const unmarkComment = this.getConfigValue(type, 'unmarkComment')
     const number = issue.number
->>>>>>> e285e96f
 
     if (perform) {
       this.logger.info('%s/%s#%d is being unmarked', owner, repo, number)
