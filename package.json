--- conflicted
+++ resolved
@@ -7,20 +7,12 @@
   "repository": "https://github.com/probot/stale",
   "scripts": {
     "start": "probot run ./index.js",
-<<<<<<< HEAD
     "test": "standard"
   },
   "dependencies": {
     "probot": "^0.10.0",
     "probot-scheduler": "^1.0.2",
     "standard": "^10.0.3"
-=======
-    "test": "mocha && xo --extend probot"
-  },
-  "dependencies": {
-    "probot": "^0.10.0",
-    "probot-scheduler": "^1.0.2"
->>>>>>> 18b83d72
   },
   "engines": {
     "node": "^7.7",
@@ -29,11 +21,6 @@
   "devDependencies": {
     "expect": "^1.20.2",
     "localtunnel": "^1.8.3",
-<<<<<<< HEAD
-    "mocha": "^3.4.2"
-=======
-    "mocha": "^3.5.0",
-    "xo": "^0.17.1"
->>>>>>> 18b83d72
+    "mocha": "^3.5.0"
   }
 }