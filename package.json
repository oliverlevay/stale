{
  "name": "probot-stale",
  "version": "1.1.0",
  "description": "A GitHub App built with Probot that closes abandoned Issues and Pull Requests after a period of inactivity.",
  "author": "Brandon Keepers",
  "license": "ISC",
  "homepage": "https://probot.github.io/apps/stale/",
  "bugs": "https://github.com/probot/stale/issues",
  "keywords": [
    "probot",
    "github",
    "probot-app"
  ],
  "repository": "https://github.com/probot/stale",
  "scripts": {
    "start": "probot run ./index.js",
    "test": "jest && standard"
  },
  "dependencies": {
<<<<<<< HEAD
    "joi": "^13.1.2",
    "probot": "7.3.1",
=======
    "joi": "^14.0.0",
    "probot": "7.0.1",
>>>>>>> 75a9c35f
    "probot-config": "^0.1.0",
    "probot-scheduler": "^1.0.2"
  },
  "engines": {
    "node": "^8.9",
    "npm": "^5.6"
  },
  "devDependencies": {
    "jest": "^22.2.2",
    "smee-client": "^1.0.1",
    "standard": "^12.0.1"
  },
  "standard": {
    "env": [
      "jest"
    ]
  },
  "jest": {
    "testEnvironment": "node"
  }
}<|MERGE_RESOLUTION|>--- conflicted
+++ resolved
@@ -17,13 +17,8 @@
     "test": "jest && standard"
   },
   "dependencies": {
-<<<<<<< HEAD
-    "joi": "^13.1.2",
+    "joi": "^14.0.0",
     "probot": "7.3.1",
-=======
-    "joi": "^14.0.0",
-    "probot": "7.0.1",
->>>>>>> 75a9c35f
     "probot-config": "^0.1.0",
     "probot-scheduler": "^1.0.2"
   },
